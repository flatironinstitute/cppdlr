name: build

on:
  push:
    branches: [ main, '[0-9]+.[0-9]+.x' ]
  pull_request:
    branches: [ main, '[0-9]+.[0-9]+.x' ]
  workflow_call:
  workflow_dispatch:

env:
  CMAKE_C_COMPILER_LAUNCHER: ccache
  CMAKE_CXX_COMPILER_LAUNCHER: ccache
  CCACHE_COMPILERCHECK: content
  CCACHE_BASEDIR: ${{ github.workspace }}
  CCACHE_DIR: ${{ github.workspace }}/.ccache
  CCACHE_MAXSIZE: 500M
  CCACHE_SLOPPINESS: pch_defines,time_macros,include_file_mtime,include_file_ctime
  CCACHE_COMPRESS: "1"
  CCACHE_COMPRESSLEVEL: "1"

jobs:
  build:

    strategy:
      fail-fast: false
      matrix:
        include:
<<<<<<< HEAD
          - {os: ubuntu-22.04, cc: gcc-12, cxx: g++-12, doc: OFF}
          - {os: ubuntu-22.04, cc: clang-15, cxx: clang++-15, doc: ON}
          #- {os: macos-12, cc: gcc-12, cxx: g++-12, doc: OFF}
          #- {os: macos-12, cc: clang, cxx: clang++, doc: OFF}
=======
          - {os: ubuntu-24.04, cc: gcc, cxx: g++}
          - {os: ubuntu-24.04, cc: clang, cxx: clang++}
          - {os: macos-14, cc: gcc-14, cxx: g++-14}
          - {os: macos-14, cc: clang, cxx: clang++}
>>>>>>> 26214429

    runs-on: ${{ matrix.os }}

    steps:
    - uses: actions/checkout@v4

    - uses: actions/cache/restore@v4
      with:
        path: ${{ env.CCACHE_DIR }}
        key: ccache-${{ matrix.os }}-${{ matrix.cc }}-${{ github.run_id }}
        restore-keys:
          ccache-${{ matrix.os }}-${{ matrix.cc }}-

    - name: Install ubuntu dependencies
      if: ${{ contains(matrix.os, 'ubuntu') }}
      run: >
        sudo apt-get update &&
<<<<<<< HEAD
        sudo apt-get install
        ccache
        clang-15
        g++-12
        hdf5-tools
        libblas-dev
        libc++-15-dev
        libc++abi-15-dev
        libomp-15-dev
=======
        sudo apt-get install lsb-release wget software-properties-common &&
        sudo apt-get install
        ccache
        clang
        g++
        gfortran
        hdf5-tools
        libblas-dev
        libboost-dev
        libclang-dev
        libc++-dev
        libc++abi-dev
        libomp-dev
        libfftw3-dev
        libgfortran5
        libgmp-dev
>>>>>>> 26214429
        libhdf5-dev
        liblapack-dev
        libopenmpi-dev
        openmpi-bin
        openmpi-common
        openmpi-doc
<<<<<<< HEAD
        python3
=======
        python3-clang
        python3-dev
        python3-mako
        python3-matplotlib
        python3-mpi4py
        python3-numpy
>>>>>>> 26214429
        python3-pip
        doxygen &&
        pip3 install myst-parser linkify-it-py &&
        pip3 install sphinx==5.3.0 sphinx-rtd-theme

    - name: Install homebrew dependencies
      if: ${{ contains(matrix.os, 'macos') }}
      run: |
<<<<<<< HEAD
        brew install ccache gcc@12 llvm hdf5 open-mpi openblas
=======
        brew update
        brew install ccache gcc llvm boost fftw hdf5 open-mpi openblas
>>>>>>> 26214429
        mkdir $HOME/.venv
        python3 -m venv $HOME/.venv/my_python
        source $HOME/.venv/my_python/bin/activate
        pip install mako
        echo "VIRTUAL_ENV=$VIRTUAL_ENV" >> $GITHUB_ENV
        echo "PATH=$(brew --prefix llvm)/bin:$(brew --prefix gcc)/bin:$PATH" >> $GITHUB_ENV

    - name: Add clang CXXFLAGS
      if: ${{ contains(matrix.cxx, 'clang') }}
      run: |
        echo "CXXFLAGS=-stdlib=libc++" >> $GITHUB_ENV

<<<<<<< HEAD
    - name: Build cppdlr
=======
    - name: Add clang LDFLAGS for macos to link against brew's libc++
      if: ${{ contains(matrix.os, 'macos') && contains(matrix.cxx, 'clang') }}
      run: |
        echo 'LDFLAGS="-L$(brew --prefix llvm)/lib/c++ -L$(brew --prefix llvm)/lib -lunwind"' >> $GITHUB_ENV

    - name: Build & Install TRIQS
>>>>>>> 26214429
      env:
        CC: ${{ matrix.cc }}
        CXX: ${{ matrix.cxx }}
        TRIQS_BRANCH: ${{ github.event_name == 'pull_request' && github.base_ref || github.ref_name }}
      run: |
<<<<<<< HEAD
        mkdir build && cd build && cmake .. -DCMAKE_INSTALL_PREFIX=$HOME/install -DBuild_Documentation=${{ matrix.doc }}
=======
        git clone https://github.com/TRIQS/triqs --branch $TRIQS_BRANCH
        mkdir triqs/build && cd triqs/build
        cmake .. -DBuild_Tests=OFF -DCMAKE_INSTALL_PREFIX=$HOME/install
        make -j1 install VERBOSE=1
        cd ../

    - name: Build app4triqs
      env:
        CC: ${{ matrix.cc }}
        CXX: ${{ matrix.cxx }}
      run: |
        source $HOME/install/share/triqs/triqsvars.sh
        mkdir build && cd build && cmake ..
>>>>>>> 26214429
        make -j2 || make -j1 VERBOSE=1

    - name: Test cppdlr
      env:
        OPENBLAS_NUM_THREADS: "1"
      run: |
        cd build
        ctest -j2 --output-on-failure

    - name: ccache statistics
      if: always()
      run: ccache -sv

    - uses: actions/cache/save@v4
      if: always()
      with:
        path: ${{ env.CCACHE_DIR }}
        key: ccache-${{ matrix.os }}-${{ matrix.cc }}-${{ github.run_id }}

    - name: Deploy documentation to website
      if: matrix.doc == 'ON' && github.event_name == 'push'
      uses: JamesIves/github-pages-deploy-action@v4
      with:
        folder: build/doc/html
        branch: github.io
        target-folder: docs/${{ github.ref_name }}<|MERGE_RESOLUTION|>--- conflicted
+++ resolved
@@ -26,17 +26,10 @@
       fail-fast: false
       matrix:
         include:
-<<<<<<< HEAD
           - {os: ubuntu-22.04, cc: gcc-12, cxx: g++-12, doc: OFF}
           - {os: ubuntu-22.04, cc: clang-15, cxx: clang++-15, doc: ON}
           #- {os: macos-12, cc: gcc-12, cxx: g++-12, doc: OFF}
           #- {os: macos-12, cc: clang, cxx: clang++, doc: OFF}
-=======
-          - {os: ubuntu-24.04, cc: gcc, cxx: g++}
-          - {os: ubuntu-24.04, cc: clang, cxx: clang++}
-          - {os: macos-14, cc: gcc-14, cxx: g++-14}
-          - {os: macos-14, cc: clang, cxx: clang++}
->>>>>>> 26214429
 
     runs-on: ${{ matrix.os }}
 
@@ -54,7 +47,6 @@
       if: ${{ contains(matrix.os, 'ubuntu') }}
       run: >
         sudo apt-get update &&
-<<<<<<< HEAD
         sudo apt-get install
         ccache
         clang-15
@@ -64,40 +56,13 @@
         libc++-15-dev
         libc++abi-15-dev
         libomp-15-dev
-=======
-        sudo apt-get install lsb-release wget software-properties-common &&
-        sudo apt-get install
-        ccache
-        clang
-        g++
-        gfortran
-        hdf5-tools
-        libblas-dev
-        libboost-dev
-        libclang-dev
-        libc++-dev
-        libc++abi-dev
-        libomp-dev
-        libfftw3-dev
-        libgfortran5
-        libgmp-dev
->>>>>>> 26214429
         libhdf5-dev
         liblapack-dev
         libopenmpi-dev
         openmpi-bin
         openmpi-common
         openmpi-doc
-<<<<<<< HEAD
         python3
-=======
-        python3-clang
-        python3-dev
-        python3-mako
-        python3-matplotlib
-        python3-mpi4py
-        python3-numpy
->>>>>>> 26214429
         python3-pip
         doxygen &&
         pip3 install myst-parser linkify-it-py &&
@@ -106,12 +71,7 @@
     - name: Install homebrew dependencies
       if: ${{ contains(matrix.os, 'macos') }}
       run: |
-<<<<<<< HEAD
         brew install ccache gcc@12 llvm hdf5 open-mpi openblas
-=======
-        brew update
-        brew install ccache gcc llvm boost fftw hdf5 open-mpi openblas
->>>>>>> 26214429
         mkdir $HOME/.venv
         python3 -m venv $HOME/.venv/my_python
         source $HOME/.venv/my_python/bin/activate
@@ -124,38 +84,13 @@
       run: |
         echo "CXXFLAGS=-stdlib=libc++" >> $GITHUB_ENV
 
-<<<<<<< HEAD
     - name: Build cppdlr
-=======
-    - name: Add clang LDFLAGS for macos to link against brew's libc++
-      if: ${{ contains(matrix.os, 'macos') && contains(matrix.cxx, 'clang') }}
-      run: |
-        echo 'LDFLAGS="-L$(brew --prefix llvm)/lib/c++ -L$(brew --prefix llvm)/lib -lunwind"' >> $GITHUB_ENV
-
-    - name: Build & Install TRIQS
->>>>>>> 26214429
       env:
         CC: ${{ matrix.cc }}
         CXX: ${{ matrix.cxx }}
         TRIQS_BRANCH: ${{ github.event_name == 'pull_request' && github.base_ref || github.ref_name }}
       run: |
-<<<<<<< HEAD
         mkdir build && cd build && cmake .. -DCMAKE_INSTALL_PREFIX=$HOME/install -DBuild_Documentation=${{ matrix.doc }}
-=======
-        git clone https://github.com/TRIQS/triqs --branch $TRIQS_BRANCH
-        mkdir triqs/build && cd triqs/build
-        cmake .. -DBuild_Tests=OFF -DCMAKE_INSTALL_PREFIX=$HOME/install
-        make -j1 install VERBOSE=1
-        cd ../
-
-    - name: Build app4triqs
-      env:
-        CC: ${{ matrix.cc }}
-        CXX: ${{ matrix.cxx }}
-      run: |
-        source $HOME/install/share/triqs/triqsvars.sh
-        mkdir build && cd build && cmake ..
->>>>>>> 26214429
         make -j2 || make -j1 VERBOSE=1
 
     - name: Test cppdlr
